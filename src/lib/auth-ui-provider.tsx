"use client"

import type { SocialProvider } from "better-auth/social-providers"
import { type ReactNode, createContext } from "react"
import { toast } from "sonner"

import { useAuthData } from "../hooks/use-auth-data"
import type { AdditionalFields } from "../types/additional-fields"
import type { AnyAuthClient } from "../types/any-auth-client"
import type { AuthClient } from "../types/auth-client"
import type { AuthHooks } from "../types/auth-hooks"
import type { AuthMutators } from "../types/auth-mutators"
import type { Link } from "../types/link"
import type { RenderToast } from "../types/render-toast"
import { type AuthLocalization, authLocalization } from "./auth-localization"
import { type AuthViewPaths, authViewPaths } from "./auth-view-paths"
import type { Provider } from "./social-providers"

const DefaultLink: Link = ({ href, className, children }) => (
    <a className={className} href={href}>
        {children}
    </a>
)

const defaultNavigate = (href: string) => {
    window.location.href = href
}

const defaultReplace = (href: string) => {
    window.location.replace(href)
}

const defaultToast: RenderToast = ({ variant = "default", message }) => {
    if (variant === "default") {
        toast(message)
    } else {
        toast[variant](message)
    }
}

export type AuthUIContextType = {
    authClient: AnyAuthClient
    /**
     * Additional fields for users
     */
    additionalFields?: AdditionalFields
    /**
     * Enable or disable Avatar support
     * @default false
     */
    avatar?: boolean
    /**
     * File extension for Avatar uploads
     * @default "png"
     */
    avatarExtension: string
    /**
     * Avatars are resized to 128px unless uploadAvatar is provided, then 256px
     * @default 128 | 256
     */
    avatarSize: number
    /**
     * Base path for the auth views
     * @default "/auth"
     */
    basePath: string
    /**
     * Front end base URL for auth API callbacks
     */
    baseURL?: string
    /**
     * Force color icons for both light and dark themes
     * @default false
     */
    colorIcons?: boolean
    /**
     * Enable or disable the Confirm Password input
     * @default false
     */
    confirmPassword?: boolean
    /**
     * Enable or disable Credentials support
     * @default true
     */
    credentials?: boolean
    /**
     * Default redirect URL after authenticating
     * @default "/"
     */
    redirectTo: string
    /**
     * Enable or disable email verification for account deletion
     * @default false
     */
    deleteAccountVerification?: boolean
    /**
<<<<<<< HEAD
     * Enable or disable user change email support
     * @default true
     */
    changeEmail?: boolean
    /**
     * Enable or disable user account deletion
=======
     * Enable or disable User Account deletion
>>>>>>> d40ddba9
     * @default false
     */
    deleteUser?: boolean
    /**
     * Show Verify Email card for unverified emails
     */
    emailVerification?: boolean
    /**
     * Enable or disable Forgot Password flow
     * @default true
     */
    forgotPassword?: boolean
    /**
     * Freshness age for Session data
     * @default 60 * 60 * 24
     */
    freshAge: number
    /**
     * @internal
     */
    hooks: AuthHooks
    localization: AuthLocalization
    /**
     * Enable or disable Magic Link support
     * @default false
     */
    magicLink?: boolean
    /**
     * Enable or disable Multi Session support
     * @default false
     */
    multiSession?: boolean
    /** @internal */
    mutators: AuthMutators
    /**
     * Enable or disable name requirement for Sign Up
     * @default true
     */
    nameRequired?: boolean
    /**
     * Force black & white icons for both light and dark themes
     * @default false
     */
    noColorIcons?: boolean
    /**
     * Perform some User updates optimistically
     * @default false
     */
    optimistic?: boolean
    /**
     * Enable or disable Passkey support
     * @default false
     */
    passkey?: boolean
    /**
     * Forces better-auth-tanstack to refresh the Session on the auth callback page
     * @default false
     */
    persistClient?: boolean
    /**
     * Array of Social Providers to enable
     * @remarks `SocialProvider[]`
     */
    providers?: SocialProvider[]
    /**
     * Custom OAuth Providers
     * @default false
     */
    otherProviders?: Provider[]
    /**
     * Enable or disable Remember Me checkbox
     * @default false
     */
    rememberMe?: boolean
    /**
     * Array of fields to show in `<SettingsCards />`
     * @default ["name"]
     */
    settingsFields?: string[]
    /**
     * Custom Settings URL
     */
    settingsURL?: string
    /**
     * Enable or disable Sign Up form
     * @default true
     */
    signUp?: boolean
    /**
     * Array of fields to show in Sign Up form
     * @default ["name"]
     */
    signUpFields?: string[]
    toast: RenderToast
    /**
     * Enable or disable Username support
     * @default false
     */
    username?: boolean
    viewPaths: AuthViewPaths
    /**
     * Navigate to a new URL
     * @default window.location.href
     */
    navigate: typeof defaultNavigate
    /**
     * Called whenever the Session changes
     */
    onSessionChange?: () => void | Promise<void>
    /**
     * Replace the current URL
     * @default navigate
     */
    replace: typeof defaultReplace
    /**
     * Upload an Avatar image and return the URL string
     * @remarks `(file: File) => Promise<string>`
     */
    uploadAvatar?: (file: File) => Promise<string | undefined | null>
    /**
     * Custom Link component for navigation
     * @default <a>
     */
    Link: Link
}

export type AuthUIProviderProps = {
    children: ReactNode
    /**
     * Better Auth client returned from createAuthClient
     * @default Required
     * @remarks `AuthClient`
     */
    authClient: AnyAuthClient
    /**
     * ADVANCED: Custom hooks for fetching auth data
     */
    hooks?: Partial<AuthHooks>
    /**
     * Customize the paths for the auth views
     * @default authViewPaths
     * @remarks `AuthViewPaths`
     */
    viewPaths?: Partial<AuthViewPaths>
    /**
     * Render custom Toasts
     * @default Sonner
     */
    toast?: RenderToast
    /**
     * Customize the Localization strings
     * @default authLocalization
     * @remarks `AuthLocalization`
     */
    localization?: AuthLocalization
    /**
     * ADVANCED: Custom mutators for updating auth data
     */
    mutators?: Partial<AuthMutators>
} & Partial<Omit<AuthUIContextType, "viewPaths" | "localization" | "mutators" | "toast" | "hooks">>

export const AuthUIContext = createContext<AuthUIContextType>({} as unknown as AuthUIContextType)

export const AuthUIProvider = ({
    children,
    authClient,
    avatarExtension = "png",
    avatarSize,
    basePath = "/auth",
    baseURL = "",
    redirectTo = "/",
    credentials = true,
    changeEmail = true,
    forgotPassword = true,
    freshAge = 60 * 60 * 24,
    hooks,
    mutators,
    localization,
    nameRequired = true,
    settingsFields = ["name"],
    signUp = true,
    signUpFields = ["name"],
    toast = defaultToast,
    viewPaths,
    navigate,
    replace,
    uploadAvatar,
    Link = DefaultLink,
    ...props
}: AuthUIProviderProps) => {
    const defaultMutates: AuthMutators = {
        deletePasskey: (params) =>
            (authClient as AuthClient).passkey.deletePasskey({
                ...params,
                fetchOptions: { throw: true }
            }),
        revokeDeviceSession: (params) =>
            (authClient as AuthClient).multiSession.revoke({
                ...params,
                fetchOptions: { throw: true }
            }),
        revokeSession: (params) =>
            (authClient as AuthClient).revokeSession({
                ...params,
                fetchOptions: { throw: true }
            }),
        setActiveSession: (params) =>
            (authClient as AuthClient).multiSession.setActive({
                ...params,
                fetchOptions: { throw: true }
            }),
        updateUser: (params) =>
            authClient.updateUser({
                ...params,
                fetchOptions: { throw: true }
            }),
        unlinkAccount: (params) =>
            authClient.unlinkAccount({
                ...params,
                fetchOptions: { throw: true }
            })
    }

    const defaultHooks: AuthHooks = {
        useSession: (authClient as AuthClient).useSession,
        useListAccounts: () => useAuthData({ queryFn: authClient.listAccounts }),
        useListDeviceSessions: () =>
            useAuthData({ queryFn: (authClient as AuthClient).multiSession.listDeviceSessions }),
        useListSessions: () => useAuthData({ queryFn: authClient.listSessions }),
        useListPasskeys: (authClient as AuthClient).useListPasskeys
    }

    return (
        <AuthUIContext.Provider
            value={{
                authClient,
                avatarExtension,
                avatarSize: avatarSize || (uploadAvatar ? 256 : 128),
                basePath: basePath === "/" ? "" : basePath,
                baseURL,
                redirectTo,
                credentials,
                forgotPassword,
                freshAge,
                hooks: { ...defaultHooks, ...hooks },
                mutators: { ...defaultMutates, ...mutators },
                localization: { ...authLocalization, ...localization },
                nameRequired,
                settingsFields,
                signUp,
                signUpFields,
                toast,
                navigate: navigate || defaultNavigate,
                replace: replace || navigate || defaultReplace,
                viewPaths: { ...authViewPaths, ...viewPaths },
                uploadAvatar,
                Link,
                ...props
            }}
        >
            {children}
        </AuthUIContext.Provider>
    )
}<|MERGE_RESOLUTION|>--- conflicted
+++ resolved
@@ -94,16 +94,12 @@
      */
     deleteAccountVerification?: boolean
     /**
-<<<<<<< HEAD
      * Enable or disable user change email support
      * @default true
      */
     changeEmail?: boolean
     /**
-     * Enable or disable user account deletion
-=======
      * Enable or disable User Account deletion
->>>>>>> d40ddba9
      * @default false
      */
     deleteUser?: boolean
